--- conflicted
+++ resolved
@@ -34,10 +34,7 @@
     "@types/node": "^20.14.8",
     "concurrently": "^8.0.1",
     "cross-env": "^7.0.3",
-<<<<<<< HEAD
-=======
     "esbuild": "^0.19.4",
->>>>>>> 100fc915
     "minimist": "^1.2.7",
     "typescript": "^5.5.2",
     "zotero-plugin-scaffold": "^0.0.31",
